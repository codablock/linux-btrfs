--- conflicted
+++ resolved
@@ -1163,12 +1163,8 @@
  *	of tracked contacts
  * @mtsize: number of MT slots the device uses
  * @slot: MT slot currently being transmitted
-<<<<<<< HEAD
+ * @trkid: stores MT tracking ID for the current contact
  * @absinfo: array of &struct input_absinfo elements holding information
-=======
- * @trkid: stores MT tracking ID for the current contact
- * @absinfo: array of &struct absinfo elements holding information
->>>>>>> a6d38f88
  *	about absolute axes (current value, min, max, flat, fuzz,
  *	resolution)
  * @key: reflects current state of device's keys/buttons
